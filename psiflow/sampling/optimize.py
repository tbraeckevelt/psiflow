from __future__ import annotations  # necessary for type-guarding class methods

from typing import Optional, Union

import parsl
import typeguard
from parsl.app.app import bash_app, join_app
from parsl.dataflow.futures import AppFuture, DataFuture

import psiflow
from psiflow.data import Dataset
from psiflow.data.utils import write_frames
from psiflow.geometry import Geometry
from psiflow.hamiltonians import Hamiltonian
<<<<<<< HEAD
from psiflow.sampling.sampling import setup_sockets, make_start_command, make_client_command
from psiflow.utils.io import save_xml
from psiflow.utils import TMP_COMMAND, CD_COMMAND


@typeguard.typechecked
def setup_forces(hamiltonian: Hamiltonian) -> tuple[dict[str, Hamiltonian], ET.Element]:
    hamiltonian = 1.0 * hamiltonian  # convert to mixture
    counts = {}
    hamiltonians_map = {}
    forces = ET.Element("forces")
    for h, c in zip(hamiltonian.hamiltonians, hamiltonian.coefficients):
        name = h.__class__.__name__
        if name not in counts:
            counts[name] = 0
        count = counts.get(name)
        counts[name] += 1
        force = ET.Element("force", forcefield=name + str(count), weight=str(c))
        forces.append(force)
        hamiltonians_map[name + str(count)] = h
    return hamiltonians_map, forces


@typeguard.typechecked
def setup_motion(
    mode: str,
    etol: float,
    ptol: float,
    ftol: float,
) -> ET.Element:
    motion = ET.Element("motion", mode="minimize")
    optimizer = ET.Element("optimizer", mode=mode)
    tolerances = ET.Element("tolerances")

    energy = ET.Element("energy")
    energy.text = " {} ".format(etol / Ha)
    tolerances.append(energy)
    position = ET.Element("position")
    position.text = " {} ".format(ptol / Bohr)
    tolerances.append(position)
    force = ET.Element("force")
    force.text = " {} ".format(ftol / Ha * Bohr)
    tolerances.append(force)
    optimizer.append(tolerances)
    motion.append(optimizer)
    return motion


@typeguard.typechecked
def setup_output(keep_trajectory: bool) -> ET.Element:
    output = ET.Element("output", prefix="output")
    checkpoint = ET.Element(
        "checkpoint",
        filename="checkpoint",
        stride="1",
        overwrite="True",
    )
    output.append(checkpoint)
    if keep_trajectory:
        trajectory = ET.Element(  # needed in any case
            "trajectory",
            stride="1",
            format="ase",
            filename="trajectory",
            bead="0",
        )
        trajectory.text = r" positions "
        output.append(trajectory)
    return output
=======
from psiflow.utils.io import dump_json
from psiflow.sampling.sampling import serialize_mixture, label_forces

from ._optimize import ALLOWED_MODES

EXECUTABLE = 'psiflow-ase-opt'      # not stored in ModelEvaluation (yet?)
>>>>>>> fbbfb003


def _execute_ase(
    command_launch: str,
    inputs: list[DataFuture],
    outputs: list[DataFuture],
    env_vars: dict = {},
    stdout: str = "",
    stderr: str = "",
    parsl_resource_specification: Optional[dict] = None,
) -> str:
<<<<<<< HEAD
    env_command = 'export ' + ' '.join([f"{name}={value}" for name, value in env_vars.items()])
    command_start = make_start_command(command_server, inputs[0], inputs[1])
    commands_client = []
    for i, name in enumerate(hamiltonian_names):
        args = client_args[i]
        assert len(args) == 1  # only have one client per hamiltonian
        for arg in args:
            commands_client += make_client_command(command_client, name, inputs[2 + i], inputs[1], arg),

    command_end = f'{command_server} --cleanup --output_xyz={outputs[0].filepath}'
    command_copy = f'cp walker-0_output.trajectory_0.ase {outputs[1].filepath}' if keep_trajectory else ''
=======
    tmp_command = "tmpdir=$(mktemp -d)"
    cd_command = "cd $tmpdir"
    env_command = 'export ' + ' '.join([f"{name}={value}" for name, value in env_vars.items()])
    command_start = command_launch + ' run'
    command_start += f" --input_config={inputs[0].filepath}"
    command_start += f" --start_xyz={inputs[1].filepath}"
    for future in inputs[2:]:
        command_start += f" --path_hamiltonian={future.filepath}"
    command_start += "  &"
    command_end = command_launch + ' clean'
    command_end += f" --output_xyz={outputs[0].filepath}"
    if len(outputs) == 2:
        command_end += f" --output_traj={outputs[1].filepath}"

>>>>>>> fbbfb003
    command_list = [
        TMP_COMMAND,
        CD_COMMAND,
        env_command,
        command_start,
<<<<<<< HEAD
        "sleep 3s",
        *commands_client,
        "wait",
=======
        "wait;",
>>>>>>> fbbfb003
        command_end,
    ]
    return "\n".join(command_list)


execute_ase = bash_app(_execute_ase, executors=["ModelEvaluation"])


@typeguard.typechecked
def optimize(
    state: Union[Geometry, AppFuture],
    hamiltonian: Hamiltonian,
    mode: str = 'full',
    steps: int = int(1e12),
    keep_trajectory: bool = False,
    pressure: float = 0,
    f_max: float = 1e-3,
) -> Union[AppFuture, tuple[AppFuture, Dataset]]:

    assert mode in ALLOWED_MODES
    assert steps > 0
    assert f_max > 0

    context = psiflow.context()
    definition = context.definitions["ModelEvaluation"]

    command_list = [EXECUTABLE]
    if definition.max_simulation_time is not None:
        max_time = 0.9 * (60 * definition.max_simulation_time)
        command_list = ["timeout -s 15 {}s".format(max_time), *command_list]
    command_launch = " ".join(command_list)

    input_geometry = Dataset([state]).extxyz
    hamiltonian = 1.0 * hamiltonian  # convert to mixture
    names, coeffs = label_forces(hamiltonian), hamiltonian.coefficients
    input_forces = serialize_mixture(hamiltonian, dtype="float64")          # double precision for MLPs
    forces = [
        dict(forcefield=n, weight=str(c), file=f.filename) for n, c, f in zip(names, coeffs, input_forces)
    ]

    config = dict(
        task='ASE optimisation',
        forces=forces,
        mode=mode,
        f_max=f_max,
        pressure=pressure,
        max_steps=steps,
        keep_trajectory=keep_trajectory,
    )
    input_future = dump_json(
        outputs=[context.new_file("input_", ".json")],
        **config,
    ).outputs[0]
    inputs = [input_future, input_geometry, *input_forces]

    outputs = [context.new_file("data_", ".xyz")]
    if keep_trajectory:
        outputs.append(context.new_file("opt_", ".xyz"))

    # print(*inputs, sep='\n')
    # print(*outputs, sep='\n')

    result = execute_ase(
        command_launch=command_launch,
        env_vars=definition.env_vars,
        inputs=inputs,
        outputs=outputs,
        stdout=parsl.AUTO_LOGNAME,
        stderr=parsl.AUTO_LOGNAME,
        parsl_resource_specification=definition.wq_resources(1),
    )

    final = Dataset(None, result.outputs[0])[-1]
    if keep_trajectory:
        trajectory = Dataset(None, result.outputs[1])
        return final, trajectory
    else:
        return final


@join_app
@typeguard.typechecked
def _optimize_dataset(
    geometries: list[Geometry], *args, outputs: list = [], **kwargs
) -> AppFuture:
    assert not kwargs.get("keep_trajectory", False)
    optimized = []
    for geometry in geometries:
        optimized.append(optimize(geometry, *args, **kwargs))
    return write_frames(*optimized, outputs=[outputs[0]])


@typeguard.typechecked
def optimize_dataset(dataset: Dataset, *args, **kwargs) -> Dataset:
    extxyz = _optimize_dataset(
        dataset.geometries(),
        *args,
        outputs=[psiflow.context().new_file("data_", ".xyz")],
        **kwargs,
    ).outputs[0]
    return Dataset(None, extxyz)<|MERGE_RESOLUTION|>--- conflicted
+++ resolved
@@ -12,84 +12,14 @@
 from psiflow.data.utils import write_frames
 from psiflow.geometry import Geometry
 from psiflow.hamiltonians import Hamiltonian
-<<<<<<< HEAD
-from psiflow.sampling.sampling import setup_sockets, make_start_command, make_client_command
-from psiflow.utils.io import save_xml
-from psiflow.utils import TMP_COMMAND, CD_COMMAND
 
-
-@typeguard.typechecked
-def setup_forces(hamiltonian: Hamiltonian) -> tuple[dict[str, Hamiltonian], ET.Element]:
-    hamiltonian = 1.0 * hamiltonian  # convert to mixture
-    counts = {}
-    hamiltonians_map = {}
-    forces = ET.Element("forces")
-    for h, c in zip(hamiltonian.hamiltonians, hamiltonian.coefficients):
-        name = h.__class__.__name__
-        if name not in counts:
-            counts[name] = 0
-        count = counts.get(name)
-        counts[name] += 1
-        force = ET.Element("force", forcefield=name + str(count), weight=str(c))
-        forces.append(force)
-        hamiltonians_map[name + str(count)] = h
-    return hamiltonians_map, forces
-
-
-@typeguard.typechecked
-def setup_motion(
-    mode: str,
-    etol: float,
-    ptol: float,
-    ftol: float,
-) -> ET.Element:
-    motion = ET.Element("motion", mode="minimize")
-    optimizer = ET.Element("optimizer", mode=mode)
-    tolerances = ET.Element("tolerances")
-
-    energy = ET.Element("energy")
-    energy.text = " {} ".format(etol / Ha)
-    tolerances.append(energy)
-    position = ET.Element("position")
-    position.text = " {} ".format(ptol / Bohr)
-    tolerances.append(position)
-    force = ET.Element("force")
-    force.text = " {} ".format(ftol / Ha * Bohr)
-    tolerances.append(force)
-    optimizer.append(tolerances)
-    motion.append(optimizer)
-    return motion
-
-
-@typeguard.typechecked
-def setup_output(keep_trajectory: bool) -> ET.Element:
-    output = ET.Element("output", prefix="output")
-    checkpoint = ET.Element(
-        "checkpoint",
-        filename="checkpoint",
-        stride="1",
-        overwrite="True",
-    )
-    output.append(checkpoint)
-    if keep_trajectory:
-        trajectory = ET.Element(  # needed in any case
-            "trajectory",
-            stride="1",
-            format="ase",
-            filename="trajectory",
-            bead="0",
-        )
-        trajectory.text = r" positions "
-        output.append(trajectory)
-    return output
-=======
 from psiflow.utils.io import dump_json
 from psiflow.sampling.sampling import serialize_mixture, label_forces
 
 from ._optimize import ALLOWED_MODES
 
 EXECUTABLE = 'psiflow-ase-opt'      # not stored in ModelEvaluation (yet?)
->>>>>>> fbbfb003
+
 
 
 def _execute_ase(
@@ -101,19 +31,7 @@
     stderr: str = "",
     parsl_resource_specification: Optional[dict] = None,
 ) -> str:
-<<<<<<< HEAD
-    env_command = 'export ' + ' '.join([f"{name}={value}" for name, value in env_vars.items()])
-    command_start = make_start_command(command_server, inputs[0], inputs[1])
-    commands_client = []
-    for i, name in enumerate(hamiltonian_names):
-        args = client_args[i]
-        assert len(args) == 1  # only have one client per hamiltonian
-        for arg in args:
-            commands_client += make_client_command(command_client, name, inputs[2 + i], inputs[1], arg),
 
-    command_end = f'{command_server} --cleanup --output_xyz={outputs[0].filepath}'
-    command_copy = f'cp walker-0_output.trajectory_0.ase {outputs[1].filepath}' if keep_trajectory else ''
-=======
     tmp_command = "tmpdir=$(mktemp -d)"
     cd_command = "cd $tmpdir"
     env_command = 'export ' + ' '.join([f"{name}={value}" for name, value in env_vars.items()])
@@ -128,19 +46,13 @@
     if len(outputs) == 2:
         command_end += f" --output_traj={outputs[1].filepath}"
 
->>>>>>> fbbfb003
+
     command_list = [
         TMP_COMMAND,
         CD_COMMAND,
         env_command,
         command_start,
-<<<<<<< HEAD
-        "sleep 3s",
-        *commands_client,
-        "wait",
-=======
         "wait;",
->>>>>>> fbbfb003
         command_end,
     ]
     return "\n".join(command_list)
